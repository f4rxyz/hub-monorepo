--- conflicted
+++ resolved
@@ -24,13 +24,9 @@
     "@noble/hashes": "^1.3.0",
     "bs58": "^5.0.0",
     "neverthrow": "^6.0.0",
-<<<<<<< HEAD
-    "viem": "^1.12.2",
     "@faker-js/faker": "^7.6.0",
-    "bs58": "^5.0.0"
-=======
     "viem": "^2.17.4"
->>>>>>> 63dd7c97
+
   },
   "scripts": {
     "build": "tsup --config tsup.config.ts",
